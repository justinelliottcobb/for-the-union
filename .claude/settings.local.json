--- conflicted
+++ resolved
@@ -5,11 +5,8 @@
       "Bash(git init:*)",
       "Bash(git checkout:*)",
       "Bash(git add:*)",
-<<<<<<< HEAD
-      "Bash(git pull:*)"
-=======
+      "Bash(git pull:*)",
       "Bash(rm:*)"
->>>>>>> d9050517
     ],
     "deny": []
   }
